/*
 *  OpenSlide, a library for reading whole slide image files
 *
 *  Copyright (c) 2007-2010 Carnegie Mellon University
 *  All rights reserved.
 *
 *  OpenSlide is free software: you can redistribute it and/or modify
 *  it under the terms of the GNU Lesser General Public License as
 *  published by the Free Software Foundation, version 2.1.
 *
 *  OpenSlide is distributed in the hope that it will be useful,
 *  but WITHOUT ANY WARRANTY; without even the implied warranty of
 *  MERCHANTABILITY or FITNESS FOR A PARTICULAR PURPOSE. See the
 *  GNU Lesser General Public License for more details.
 *
 *  You should have received a copy of the GNU Lesser General Public
 *  License along with OpenSlide. If not, see
 *  <http://www.gnu.org/licenses/>.
 *
 */

#include <config.h>

#include "openslide-private.h"

#include <glib.h>
#include <tiffio.h>

#ifdef HAVE_INTTYPES_H
#include <inttypes.h>
<<<<<<< HEAD
#endif

=======
#include <string.h>
>>>>>>> a9bda494
#include <cairo.h>

#include "openslide-tilehelper.h"
#include "openslide-hash.h"

struct _openslide_tiffopsdata {
  TIFF *tiff;

  GMutex *tiff_mutex;

  int32_t overlap_count;
  int32_t *overlaps;
  int32_t *layers;

  _openslide_tiff_tilereader_fn tileread;
};

#define SET_DIR_OR_FAIL(osr, tiff, i)				\
  if (!TIFFSetDirectory(tiff, i)) {				\
    _openslide_set_error(osr, "Cannot set TIFF directory");	\
    return;							\
  }

#define GET_FIELD_OR_FAIL(osr, tiff, tag, result)		\
  if (!TIFFGetField(tiff, tag, &tmp)) {				\
    _openslide_set_error(osr, "Cannot get required TIFF tag: %d", tag);	\
    return;							\
  }								\
  result = tmp;

static char *serialize_double(double d) {
  char buf[G_ASCII_DTOSTR_BUF_SIZE];
  g_ascii_dtostr (buf, sizeof buf, d);

  return g_strdup(buf);
}

static const char *store_string_property(TIFF *tiff, GHashTable *ht,
					 const char *name, ttag_t tag) {
  char *value;
  if (TIFFGetFieldDefaulted(tiff, tag, &value)) {
    value = g_strdup(value);
    g_hash_table_insert(ht, g_strdup(name), value);
    return value;
  }
  return NULL;
}

static void store_and_hash_string_property(TIFF *tiff, GHashTable *ht,
					   struct _openslide_hash *quickhash1,
					   const char *name, ttag_t tag) {
  _openslide_hash_string(quickhash1, name);
  _openslide_hash_string(quickhash1, store_string_property(tiff, ht, name, tag));
}

static void store_float_property(TIFF *tiff, GHashTable *ht,
				 const char *name, ttag_t tag) {
  float value;
  if (TIFFGetFieldDefaulted(tiff, tag, &value)) {
    g_hash_table_insert(ht, g_strdup(name), serialize_double(value));
  }
}

static void store_and_hash_properties(TIFF *tiff, GHashTable *ht,
				      struct _openslide_hash *quickhash1) {
  // strings
  store_string_property(tiff, ht, OPENSLIDE_PROPERTY_NAME_COMMENT,
			TIFFTAG_IMAGEDESCRIPTION);

  // strings to store and hash
  store_and_hash_string_property(tiff, ht, quickhash1,
				 "tiff.ImageDescription", TIFFTAG_IMAGEDESCRIPTION);
  store_and_hash_string_property(tiff, ht, quickhash1,
				 "tiff.Make", TIFFTAG_MAKE);
  store_and_hash_string_property(tiff, ht, quickhash1,
				 "tiff.Model", TIFFTAG_MODEL);
  store_and_hash_string_property(tiff, ht, quickhash1,
				 "tiff.Software", TIFFTAG_SOFTWARE);
  store_and_hash_string_property(tiff, ht, quickhash1,
				 "tiff.DateTime", TIFFTAG_DATETIME);
  store_and_hash_string_property(tiff, ht, quickhash1,
				 "tiff.Artist", TIFFTAG_ARTIST);
  store_and_hash_string_property(tiff, ht, quickhash1,
				 "tiff.HostComputer", TIFFTAG_HOSTCOMPUTER);
  store_and_hash_string_property(tiff, ht, quickhash1,
				 "tiff.Copyright", TIFFTAG_COPYRIGHT);
  store_and_hash_string_property(tiff, ht, quickhash1,
				 "tiff.DocumentName", TIFFTAG_DOCUMENTNAME);


  // don't hash floats, they might be unstable over time
  store_float_property(tiff, ht, "tiff.XResolution", TIFFTAG_XRESOLUTION);
  store_float_property(tiff, ht, "tiff.YResolution", TIFFTAG_YRESOLUTION);
  store_float_property(tiff, ht, "tiff.XPosition", TIFFTAG_XPOSITION);
  store_float_property(tiff, ht, "tiff.YPosition", TIFFTAG_YPOSITION);

  // special
  uint16_t resolution_unit;
  if (TIFFGetFieldDefaulted(tiff, TIFFTAG_RESOLUTIONUNIT, &resolution_unit)) {
    const char *result;

    switch(resolution_unit) {
    case 1:
      result = "none";
      break;
    case 2:
      result = "inch";
      break;
    case 3:
      result = "centimeter";
      break;
    default:
      result = "unknown";
    }

    g_hash_table_insert(ht, g_strdup("tiff.ResolutionUnit"), g_strdup(result));
  }
}

static void destroy_data(struct _openslide_tiffopsdata *data) {
  TIFFClose(data->tiff);
  g_mutex_free(data->tiff_mutex);
  g_free(data->layers);
  g_free(data->overlaps);
  g_slice_free(struct _openslide_tiffopsdata, data);
}

static void destroy(openslide_t *osr) {
  struct _openslide_tiffopsdata *data = (struct _openslide_tiffopsdata *) osr->data;
  destroy_data(data);
}


static void get_dimensions_unlocked(openslide_t *osr, int32_t layer,
				    int64_t *w, int64_t *h) {
  uint32_t tmp;

  struct _openslide_tiffopsdata *data = (struct _openslide_tiffopsdata *) osr->data;
  TIFF *tiff = data->tiff;

  int32_t ox = 0;
  int32_t oy = 0;
  if (layer < data->overlap_count) {
    ox = data->overlaps[layer * 2];
    oy = data->overlaps[(layer * 2) + 1];
  }

  // set the layer
  SET_DIR_OR_FAIL(osr, tiff, data->layers[layer])

  // figure out tile size
  int64_t tw, th;
  GET_FIELD_OR_FAIL(osr, tiff, TIFFTAG_TILEWIDTH, tw)
  GET_FIELD_OR_FAIL(osr, tiff, TIFFTAG_TILELENGTH, th)

  // get image size
  int64_t iw, ih;
  GET_FIELD_OR_FAIL(osr, tiff, TIFFTAG_IMAGEWIDTH, iw)
  GET_FIELD_OR_FAIL(osr, tiff, TIFFTAG_IMAGELENGTH, ih)

  // num tiles in each dimension
  int64_t tiles_across = (iw / tw) + !!(iw % tw);   // integer ceiling
  int64_t tiles_down = (ih / th) + !!(ih % th);

  // subtract out the overlaps (there are tiles-1 overlaps in each dimension)
  int64_t iw_minus_o = iw;
  int64_t ih_minus_o = ih;
  if (iw >= tw) {
    iw_minus_o -= (tiles_across - 1) * ox;
  }
  if (ih >= th) {
    ih_minus_o -= (tiles_down - 1) * oy;
  }

  // commit
  *w = iw_minus_o;
  *h = ih_minus_o;
}

static void get_dimensions(openslide_t *osr, int32_t layer,
			   int64_t *w, int64_t *h) {
  struct _openslide_tiffopsdata *data = (struct _openslide_tiffopsdata *) osr->data;

  g_mutex_lock(data->tiff_mutex);
  get_dimensions_unlocked(osr, layer, w, h);
  g_mutex_unlock(data->tiff_mutex);
}

static void read_tile(openslide_t *osr,
		      cairo_t *cr,
		      int32_t layer,
		      int64_t tile_x, int64_t tile_y,
		      double translate_x, double translate_y,
		      struct _openslide_cache *cache) {
  struct _openslide_tiffopsdata *data = (struct _openslide_tiffopsdata *) osr->data;
  TIFF *tiff = data->tiff;

  uint32_t tmp;

  // set the layer
  SET_DIR_OR_FAIL(osr, tiff, data->layers[layer])

  // figure out tile size
  int64_t tw, th;
  GET_FIELD_OR_FAIL(osr, tiff, TIFFTAG_TILEWIDTH, tw)
  GET_FIELD_OR_FAIL(osr, tiff, TIFFTAG_TILELENGTH, th)

  // get image size
  int64_t iw, ih;
  GET_FIELD_OR_FAIL(osr, tiff, TIFFTAG_IMAGEWIDTH, iw)
  GET_FIELD_OR_FAIL(osr, tiff, TIFFTAG_IMAGELENGTH, ih)

  int64_t x = tile_x * tw;
  int64_t y = tile_y * th;

  if ((x >= iw) || (y >= ih)) {
    return;
  }

  // cache
  bool cachemiss;
  uint32_t *tiledata = (uint32_t *) _openslide_cache_get(cache,
							 x,
							 y,
							 layer);
  cachemiss = !tiledata;
  if (!tiledata) {
    tiledata = (uint32_t *) g_slice_alloc(tw * th * 4);
    data->tileread(osr, data->tiff, tiledata, x, y, tw, th);
  }

  // draw it
  cairo_surface_t *surface = cairo_image_surface_create_for_data((unsigned char *) tiledata,
								 CAIRO_FORMAT_ARGB32,
								 tw, th,
								 tw * 4);
  cairo_save(cr);
  cairo_translate(cr, translate_x, translate_y);
  cairo_set_source_surface(cr, surface, 0, 0);
  cairo_surface_destroy(surface);
  cairo_paint(cr);

  /*
  int z = 4;
  int64_t tiles_across = (iw / tw) + !!(iw % tw);
  char *zz = g_strdup_printf("%" PRId64 ",%" PRId64 " (%" PRId64 ")",
			     tile_x, tile_y, tile_y * tiles_across + tile_x);
  cairo_set_source_rgb(cr, 0, 0, 0);
  cairo_move_to(cr, 0, 20);
  cairo_show_text(cr, zz);
  cairo_set_source_rgba(cr, 1.0, 0, 0, 0.2);
  cairo_rectangle(cr, 0, 0, z, z);
  cairo_fill(cr);
  cairo_rectangle(cr, tw-z, 0, z, z);
  cairo_fill(cr);
  cairo_rectangle(cr, 0, th-z, z, z);
  cairo_fill(cr);
  cairo_rectangle(cr, tw-z, th-z, z, z);
  cairo_fill(cr);
  g_free(zz);
  */

  cairo_restore(cr);

  // put into cache last, because the cache can free this tile
  if (cachemiss) {
    _openslide_cache_put(cache, x, y, layer,
			 tiledata, tw * th * 4);
  }
}

static void paint_region_unlocked(openslide_t *osr, cairo_t *cr,
				  int64_t x, int64_t y,
				  int32_t layer,
				  int32_t w, int32_t h) {
  struct _openslide_tiffopsdata *data = (struct _openslide_tiffopsdata *) osr->data;
  TIFF *tiff = data->tiff;
  uint32_t tmp;

  // set the layer
  SET_DIR_OR_FAIL(osr, tiff, data->layers[layer])

  // figure out tile size
  int64_t tw, th;
  GET_FIELD_OR_FAIL(osr, tiff, TIFFTAG_TILEWIDTH, tw)
  GET_FIELD_OR_FAIL(osr, tiff, TIFFTAG_TILELENGTH, th)

  // get image size
  int64_t iw, ih;
  GET_FIELD_OR_FAIL(osr, tiff, TIFFTAG_IMAGEWIDTH, iw)
  GET_FIELD_OR_FAIL(osr, tiff, TIFFTAG_IMAGELENGTH, ih)

  // num tiles in each dimension
  int64_t tiles_across = (iw / tw) + !!(iw % tw);   // integer ceiling
  int64_t tiles_down = (ih / th) + !!(ih % th);

  // compute coordinates
  int32_t ox = 0;
  int32_t oy = 0;
  if (layer < data->overlap_count) {
    ox = data->overlaps[layer * 2];
    oy = data->overlaps[(layer * 2) + 1];
  }

  double ds = openslide_get_layer_downsample(osr, layer);
  int64_t ds_x = x / ds;
  int64_t ds_y = y / ds;
  int64_t start_tile_x = ds_x / (tw - ox);
  int64_t end_tile_x = ((ds_x + w) / (tw - ox)) + 1;
  int64_t start_tile_y = ds_y / (th - oy);
  int64_t end_tile_y = ((ds_y + h) / (th - oy)) + 1;

  int32_t offset_x = ds_x % (tw - ox);
  int32_t offset_y = ds_y % (th - oy);

  int32_t advance_x = tw - ox;
  int32_t advance_y = th - oy;

  // special cases for edge tiles
  if (start_tile_x >= tiles_across - 1) {
    start_tile_x = tiles_across - 1;
    offset_x = ds_x - (start_tile_x * (tw - ox));
    advance_x = tw;
    end_tile_x = start_tile_x + 1;
  }
  if (start_tile_y >= tiles_down - 1) {
    start_tile_y = tiles_down - 1;
    offset_y = ds_y - (start_tile_y * (th - oy));
    advance_y = th;
    end_tile_y = start_tile_y + 1;
  }

  _openslide_read_tiles(cr, layer,
			start_tile_x, start_tile_y,
			end_tile_x, end_tile_y,
			offset_x, offset_y,
			advance_x, advance_y,
			osr, osr->cache,
			read_tile);
}

static void paint_region(openslide_t *osr, cairo_t *cr,
			 int64_t x, int64_t y,
			 int32_t layer,
			 int32_t w, int32_t h) {
  struct _openslide_tiffopsdata *data = (struct _openslide_tiffopsdata *) osr->data;

  g_mutex_lock(data->tiff_mutex);
  paint_region_unlocked(osr, cr, x, y, layer, w, h);
  g_mutex_unlock(data->tiff_mutex);
}


static const struct _openslide_ops _openslide_tiff_ops = {
  get_dimensions,
  paint_region,
  destroy
};

void _openslide_add_tiff_ops(openslide_t *osr,
			     TIFF *tiff,
			     int32_t overlap_count,
			     int32_t *overlaps,
			     int32_t layer_count,
			     int32_t *layers,
			     _openslide_tiff_tilereader_fn tileread,
			     struct _openslide_hash *quickhash1) {
  // allocate private data
  struct _openslide_tiffopsdata *data =
    g_slice_new(struct _openslide_tiffopsdata);

  // store layer info
  data->layers = layers;

  // populate private data
  data->tiff = tiff;
  data->tiff_mutex = g_mutex_new();
  data->tileread = tileread;
  data->overlap_count = overlap_count;
  data->overlaps = overlaps;

  if (osr == NULL) {
    // free now and return
    destroy_data(data);
    return;
  }

  // generate hash of the smallest layer
  TIFFSetDirectory(data->tiff, layers[layer_count - 1]);
  if (!_openslide_hash_tiff_tiles(quickhash1, tiff)) {
    _openslide_set_error(osr, "Cannot hash TIFF tiles");
  }

  // load TIFF properties
  TIFFSetDirectory(data->tiff, 0);    // ignoring return value, but nothing we can do if failed
  store_and_hash_properties(data->tiff, osr->properties, quickhash1);

  // store tiff-specific data into osr
  g_assert(osr->data == NULL);

  // general osr data
  osr->layer_count = layer_count;
  osr->data = data;
  osr->ops = &_openslide_tiff_ops;
}

void _openslide_generic_tiff_tilereader(openslide_t *osr,
					TIFF *tiff,
					uint32_t *dest,
					int64_t x, int64_t y,
					int32_t w, int32_t h) {
  TIFFRGBAImage img;
  char emsg[1024] = "";

  // init
  if (!TIFFRGBAImageOK(tiff, emsg)) {
    _openslide_set_error(osr, "Failure in TIFFRGBAImageOK: %s", emsg);
    return;
  }
  if (!TIFFRGBAImageBegin(&img, tiff, 1, emsg)) {
    _openslide_set_error(osr, "Failure in TIFFRGBAImageBegin: %s", emsg);
    return;
  }
  img.req_orientation = ORIENTATION_TOPLEFT;
  img.col_offset = x;
  img.row_offset = y;

  // draw it
  if (TIFFRGBAImageGet(&img, dest, w, h)) {
    // permute
    uint32_t *p = dest;
    uint32_t *end = dest + w * h;
    while (p < end) {
      uint32_t val = *p;
      *p++ = (val & 0xFF00FF00)
	| ((val << 16) & 0xFF0000)
	| ((val >> 16) & 0xFF);
    }
  } else {
    _openslide_set_error(osr, "TIFFRGBAImageGet failed: %s", emsg);
    memset(dest, 0, w * h * 4);
  }

  // done
  TIFFRGBAImageEnd(&img);
}<|MERGE_RESOLUTION|>--- conflicted
+++ resolved
@@ -28,12 +28,9 @@
 
 #ifdef HAVE_INTTYPES_H
 #include <inttypes.h>
-<<<<<<< HEAD
 #endif
 
-=======
 #include <string.h>
->>>>>>> a9bda494
 #include <cairo.h>
 
 #include "openslide-tilehelper.h"
